--- conflicted
+++ resolved
@@ -37,7 +37,6 @@
         - --configmap-tcp-services=default/my-tcpservices-configmap
   - argument: --configmap-errorfile
     description: |-
-<<<<<<< HEAD
       Sets the ConfigMap object that defines contents to serve instead of HAProxy errors.
       As explained in the [haproxy documentation](https://cbonte.github.io/haproxy-dconv/2.0/configuration.html#4.2-errorfile) it is important to understand that errorfile content is not meant to rewrite errors returned by the server, but rather errors detected and returned by HAProxy.
       In the following example, instead of HAProxy returning a 503 error, it will return the coressponding content in the ConfigMap:
@@ -55,32 +54,11 @@
           Connection: close
           Content-Type: text/html
       
-          &lt;html\&gt;&lt;body\&gt;&lt;h1\&gt;Oops, that's embarassing!&lt/h1&gt
-          There are no servers available to handle your request.
+          &lt;html&gt;&lt;body&gt;
+            &lt;h1&gt;Oops, something wrong happened !&lt/h1&gt
+            There are no servers available to handle your request.
           &lt/body&gt&lt/html&gt
       ```
-=======
-      Sets the ConfigMap object that defines contents to serve instead of HAProxy errors.</br>
-      As explained in the [haproxy documentation](https://cbonte.github.io/haproxy-dconv/2.0/configuration.html#4.2-errorfile) it is important to understand that errorfile content is not meant to rewrite errors returned by the server, but rather errors detected and returned by HAProxy.</br>
-      In the following example, instead of HAProxy returning 503 error it will return the coressponding content in the configmap:
-        <pre>apiVersion: v1
-        kind: ConfigMap
-        metadata:
-          name: errorfile
-          namespace: default
-        data:
-          503: |-
-            HTTP/1.0 503 Service Unavailable
-            Cache-Control: no-cache
-            Connection: close
-            Content-Type: text/html
-        
-            &lt;html&gt;&lt;body&gt;
-            &lt;h1&gt;Oops, something wrong happened !&lt/h1&gt
-            There are no servers available to handle your request.
-            &lt/body&gt&lt/html&gt
-         </pre>
->>>>>>> 53af0d47
     values: 
       - The name of the ConfigMap containing errorfile content
     version_min: "1.5"
@@ -357,29 +335,26 @@
         The annotaiton format is a secret path *namespace/secretName*. If the namespace is ommited (path is only *secretName*) then the ingress namespace will be used. 
         For Basic Authentication, the Secret data should contain user credentials in the form of `username: encrypted and base-64 encoded passowrd`. For example: 
       
-        ```
-        bob: JDEkYWJjJEJYQnFwYjlCWmNaaFhMZ2JlZS4wcy8=
-        ```
+          ```
+          bob: JDEkYWJjJEJYQnFwYjlCWmNaaFhMZ2JlZS4wcy8=
+          ```
       
-        Create the Kubernetes Secret resource in the following way:
+          Create the Kubernetes Secret resource in the following way:
 
-        ```bash
-        kubectl create secret generic haproxy-credentials \
-          --from-literal=bob=$(openssl passwd -1 bobPassword) \
-          --from-literal=alice=$(openssl passwd -1 alicePassword)
+          ```bash
+          kubectl create secret generic haproxy-credentials \
+            --from-literal=bob=$(openssl passwd -1 bobPassword) \
+            --from-literal=alice=$(openssl passwd -1 alicePassword)
         
-          # secret/haproxy-credentials created
-        ```
+            # secret/haproxy-credentials created
+          ```
     applies_to:
       - configmap
       - ingress
     version_min: "1.5"
-<<<<<<< HEAD
     example:
       - 'auth-type: basic-auth'
       - 'auth-secret: default/haproxy-credentials'
-=======
-    example: ['auth-secret: default/haproxy-credentials']
   - title: auth-realm
     type: string
     group: authentication
@@ -395,7 +370,6 @@
       - ingress
     version_min: "1.5"
     example: ['auth-realm: Admin Area']
->>>>>>> 53af0d47
   - title: blacklist
     type: IPs or CIDRs
     group: access-control
